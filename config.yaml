default_model: phi-2
lightweight_model: technique-detector
log_dir: ./logs
model_registry:
  clip-vit-base: openai/clip-vit-base-patch32
  distilbert-base: distilbert-base-uncased
  falcon-7b: ./models/falcon-7b
  gemma-7b: ./models/gemma-7b
  hf-mixtral-7b: mistralai/Mistral-7B-Instruct-v0.1
  llama-3-8b: meta-llama/Meta-Llama-3-8B
  mistral-7b: ./models/mistral-7b
  mixtral-8x7b: mistralai/Mixtral-8x7B-v0.1
  mpt-7b: ./models/mpt-7b
  phi-2: ./models/phi-2
  vit-base-classification: google/vit-base-patch16-224
  vit-gpt2-captioning: nlpconnect/vit-gpt2-image-captioning
models:
<<<<<<< HEAD
- cost_per_token: 0.0
  name: mistral-7b
  parameters:
    context_length: 4096
    model_id: mistral-7b
    model_registry: ${model_registry}
    temperature: 0.7
  provider: local
  strengths:
  - general_knowledge
  - coding
  - reasoning
- cost_per_token: 0.0
  name: llama-3-8b
  parameters:
    context_length: 8192
    model_id: llama-3-8b
    model_registry: ${model_registry}
    temperature: 0.7
  provider: local
  strengths:
  - general_knowledge
  - creative
  - long_context
  - reasoning
- cost_per_token: 0.0
  name: phi-2
  parameters:
    context_length: 2048
    model_id: phi-2
    model_registry: ${model_registry}
    temperature: 0.7
  provider: local
  strengths:
  - reasoning
  - math
  - coding
- cost_per_token: 0.0
  name: gemma-7b
  parameters:
    context_length: 8192
    model_id: gemma-7b
    model_registry: ${model_registry}
    temperature: 0.7
  provider: local
  strengths:
  - general_knowledge
  - math
  - reasoning
- cost_per_token: 0.0
  name: mpt-7b
  parameters:
    context_length: 2048
    model_id: mpt-7b
    model_registry: ${model_registry}
    temperature: 0.7
  provider: local
  strengths:
  - general_knowledge
  - creative
- cost_per_token: 0.0
  name: falcon-7b
  parameters:
    context_length: 2048
    model_id: falcon-7b
    model_registry: ${model_registry}
    temperature: 0.7
  provider: local
  strengths:
  - general_knowledge
  - summarization
- api_key_env: HUGGINGFACE_API_KEY
  cost_per_token: 0.0
  name: mixtral-8x7b
  parameters:
    max_tokens: 4096
    model_id: mixtral-8x7b
    model_registry: ${model_registry}
    temperature: 0.7
  provider: huggingface
  strengths:
  - general_knowledge
  - coding
  - reasoning
  - creative
- api_key_env: HUGGINGFACE_API_KEY
  cost_per_token: 0.0
  name: hf-mixtral-7b
  parameters:
    max_tokens: 4096
    model_id: mistralai/Mistral-7B-Instruct-v0.1
    model_registry: ${model_registry}
    temperature: 0.7
  provider: huggingface
  strengths:
  - general_knowledge
  - coding
  - reasoning
  - creative
- cost_per_token: 0.0
  name: technique-detector
  parameters:
    max_tokens: 50
    model_id: phi-2
    model_registry: ${model_registry}
    temperature: 0.3
  provider: local
  strengths:
  - classification
  - short_context
=======
  - name: mistral-7b
    provider: local
    parameters:
      model_id: mistral-7b
      model_registry: ${model_registry}
      context_length: 4096
      temperature: 0.7
    strengths:
      - general_knowledge
      - coding
      - reasoning
    cost_per_token: 0.0

  - name: llama-3-8b
    provider: local
    parameters:
      model_id: llama-3-8b
      model_registry: ${model_registry}
      context_length: 8192
      temperature: 0.7
    strengths:
      - general_knowledge
      - creative
      - long_context
      - reasoning
    cost_per_token: 0.0

  - name: phi-2
    provider: local
    parameters:
      model_id: phi-2
      model_registry: ${model_registry}
      context_length: 2048
      temperature: 0.7
    strengths:
      - reasoning
      - math
      - coding
    cost_per_token: 0.0

  - name: gemma-7b
    provider: local
    parameters:
      model_id: gemma-7b
      model_registry: ${model_registry}
      context_length: 8192
      temperature: 0.7
    strengths:
      - general_knowledge
      - math
      - reasoning
    cost_per_token: 0.0

  - name: mpt-7b
    provider: local
    parameters:
      model_id: mpt-7b
      model_registry: ${model_registry}
      context_length: 2048
      temperature: 0.7
    strengths:
      - general_knowledge
      - creative
    cost_per_token: 0.0

  - name: falcon-7b
    provider: local
    parameters:
      model_id: falcon-7b
      model_registry: ${model_registry}
      context_length: 2048
      temperature: 0.7
    strengths:
      - general_knowledge
      - summarization
    cost_per_token: 0.0
    
  - name: mixtral-8x7b
    provider: huggingface
    api_key_env: HUGGINGFACE_API_KEY
    parameters:
      model_id: mixtral-8x7b
      model_registry: ${model_registry}
      temperature: 0.7
      max_tokens: 4096
    strengths:
      - general_knowledge
      - coding
      - reasoning
      - creative
    cost_per_token: 0.0

  - name: hf-mixtral-7b
    provider: huggingface  # Updated provider to Hugging Face
    api_key_env: HUGGINGFACE_API_KEY
    parameters:
      model_id: mistralai/Mistral-7B-Instruct-v0.1  # Updated model ID for Mixtral-7b
      model_registry: ${model_registry}
      temperature: 0.7
      max_tokens: 4096
    strengths:
      - general_knowledge
      - coding
      - reasoning
      - creative
    cost_per_token: 0.0
    
  - name: technique-detector
    provider: huggingface
    parameters:
      model_id: distilbert-base
      model_registry: ${model_registry}
      temperature: 0.3
      max_tokens: 50
      task: text-classification
    strengths:
      - classification
      - short_context
    cost_per_token: 0.0

# Default model to use when no specific routing is needed
default_model: phi-2

# Lightweight model for reasoning technique detection
lightweight_model: technique-detector

# Directory for storing logs
log_dir: ./logs

# Strategy for routing queries to models
# Options: rule_based, auto, parallel
routing_strategy: rule_based

# Additional parameters
>>>>>>> 803a2006
parameters:
  cache_size: 100
  classification_model: technique-detector
  lightweight_model: technique-detector
  open_source_only: true
routing_strategy: rule_based<|MERGE_RESOLUTION|>--- conflicted
+++ resolved
@@ -1,9 +1,158 @@
+# Agnassan Configuration File - Open Source Focus
 default_model: phi-2
+
+# Model Registry - Centralized repository of model paths
+model_registry:
+  # Text models
+  mistral-7b: ./models/mistral-7b
+  llama-3-8b: meta-llama/Meta-Llama-3-8B
+  phi-2: ./models/phi-2
+  gemma-7b: ./models/gemma-7b
+  mpt-7b: ./models/mpt-7b
+  falcon-7b: ./models/falcon-7b
+  mixtral-8x7b: mistralai/Mixtral-8x7B-v0.1
+  hf-mixtral-7b: mistralai/Mistral-7B-Instruct-v0.1  # Updated model ID for Mixtral-7b
+
+  
+  # Lightweight models for specific tasks
+  distilbert-base: distilbert/distilgpt2
+  
+  # Vision models
+  clip-vit-base: openai/clip-vit-base-patch32
+  vit-gpt2-captioning: nlpconnect/vit-gpt2-image-captioning
+  vit-base-classification: google/vit-base-patch16-224
+
+# Models configuration
+models:
+  - name: mistral-7b
+    provider: local
+    parameters:
+      model_id: mistral-7b
+      model_registry: ${model_registry}
+      context_length: 4096
+      temperature: 0.7
+    strengths:
+      - general_knowledge
+      - coding
+      - reasoning
+    cost_per_token: 0.0
+
+  - name: llama-3-8b
+    provider: local
+    parameters:
+      model_id: llama-3-8b
+      model_registry: ${model_registry}
+      context_length: 8192
+      temperature: 0.7
+    strengths:
+      - general_knowledge
+      - creative
+      - long_context
+      - reasoning
+    cost_per_token: 0.0
+
+  - name: phi-2
+    provider: local
+    parameters:
+      model_id: phi-2
+      model_registry: ${model_registry}
+      context_length: 2048
+      temperature: 0.7
+    strengths:
+      - reasoning
+      - math
+      - coding
+    cost_per_token: 0.0
+
+  - name: gemma-7b
+    provider: local
+    parameters:
+      model_id: gemma-7b
+      model_registry: ${model_registry}
+      context_length: 8192
+      temperature: 0.7
+    strengths:
+      - general_knowledge
+      - math
+      - reasoning
+    cost_per_token: 0.0
+
+  - name: mpt-7b
+    provider: local
+    parameters:
+      model_id: mpt-7b
+      model_registry: ${model_registry}
+      context_length: 2048
+      temperature: 0.7
+    strengths:
+      - general_knowledge
+      - creative
+    cost_per_token: 0.0
+
+  - name: falcon-7b
+    provider: local
+    parameters:
+      model_id: falcon-7b
+      model_registry: ${model_registry}
+      context_length: 2048
+      temperature: 0.7
+    strengths:
+      - general_knowledge
+      - summarization
+    cost_per_token: 0.0
+    
+  - name: mixtral-8x7b
+    provider: huggingface
+    api_key_env: HUGGINGFACE_API_KEY
+    parameters:
+      model_id: mixtral-8x7b
+      model_registry: ${model_registry}
+      temperature: 0.7
+      max_tokens: 4096
+    strengths:
+      - general_knowledge
+      - coding
+      - reasoning
+      - creative
+    cost_per_token: 0.0
+
+  - name: hf-mixtral-7b
+    provider: huggingface  # Updated provider to Hugging Face
+    api_key_env: HUGGINGFACE_API_KEY
+    parameters:
+      model_id: mistralai/Mistral-7B-Instruct-v0.1  # Updated model ID for Mixtral-7b
+      model_registry: ${model_registry}
+      temperature: 0.7
+      max_tokens: 4096
+    strengths:
+      - general_knowledge
+      - coding
+      - reasoning
+      - creative
+    cost_per_token: 0.0
+    
+  - name: technique-detector
+    provider: huggingface
+    parameters:
+      model_id: distilbert-base
+      model_registry: ${model_registry}
+      temperature: 0.3
+      max_tokens: 50
+      task: text-classification
+    strengths:
+      - classification
+      - short_context
+    cost_per_token: 0.0
+
+# Default model to use when no specific routing is needed
+default_model: phi-2
+
+# Lightweight model for reasoning technique detection
 lightweight_model: technique-detector
 log_dir: ./logs
 model_registry:
   clip-vit-base: openai/clip-vit-base-patch32
-  distilbert-base: distilbert-base-uncased
+  distilbert-base: distilbert/distilgpt2
   falcon-7b: ./models/falcon-7b
   gemma-7b: ./models/gemma-7b
   hf-mixtral-7b: mistralai/Mistral-7B-Instruct-v0.1
@@ -15,7 +164,6 @@
   vit-base-classification: google/vit-base-patch16-224
   vit-gpt2-captioning: nlpconnect/vit-gpt2-image-captioning
 models:
-<<<<<<< HEAD
 - cost_per_token: 0.0
   name: mistral-7b
   parameters:
@@ -126,142 +274,6 @@
   strengths:
   - classification
   - short_context
-=======
-  - name: mistral-7b
-    provider: local
-    parameters:
-      model_id: mistral-7b
-      model_registry: ${model_registry}
-      context_length: 4096
-      temperature: 0.7
-    strengths:
-      - general_knowledge
-      - coding
-      - reasoning
-    cost_per_token: 0.0
-
-  - name: llama-3-8b
-    provider: local
-    parameters:
-      model_id: llama-3-8b
-      model_registry: ${model_registry}
-      context_length: 8192
-      temperature: 0.7
-    strengths:
-      - general_knowledge
-      - creative
-      - long_context
-      - reasoning
-    cost_per_token: 0.0
-
-  - name: phi-2
-    provider: local
-    parameters:
-      model_id: phi-2
-      model_registry: ${model_registry}
-      context_length: 2048
-      temperature: 0.7
-    strengths:
-      - reasoning
-      - math
-      - coding
-    cost_per_token: 0.0
-
-  - name: gemma-7b
-    provider: local
-    parameters:
-      model_id: gemma-7b
-      model_registry: ${model_registry}
-      context_length: 8192
-      temperature: 0.7
-    strengths:
-      - general_knowledge
-      - math
-      - reasoning
-    cost_per_token: 0.0
-
-  - name: mpt-7b
-    provider: local
-    parameters:
-      model_id: mpt-7b
-      model_registry: ${model_registry}
-      context_length: 2048
-      temperature: 0.7
-    strengths:
-      - general_knowledge
-      - creative
-    cost_per_token: 0.0
-
-  - name: falcon-7b
-    provider: local
-    parameters:
-      model_id: falcon-7b
-      model_registry: ${model_registry}
-      context_length: 2048
-      temperature: 0.7
-    strengths:
-      - general_knowledge
-      - summarization
-    cost_per_token: 0.0
-    
-  - name: mixtral-8x7b
-    provider: huggingface
-    api_key_env: HUGGINGFACE_API_KEY
-    parameters:
-      model_id: mixtral-8x7b
-      model_registry: ${model_registry}
-      temperature: 0.7
-      max_tokens: 4096
-    strengths:
-      - general_knowledge
-      - coding
-      - reasoning
-      - creative
-    cost_per_token: 0.0
-
-  - name: hf-mixtral-7b
-    provider: huggingface  # Updated provider to Hugging Face
-    api_key_env: HUGGINGFACE_API_KEY
-    parameters:
-      model_id: mistralai/Mistral-7B-Instruct-v0.1  # Updated model ID for Mixtral-7b
-      model_registry: ${model_registry}
-      temperature: 0.7
-      max_tokens: 4096
-    strengths:
-      - general_knowledge
-      - coding
-      - reasoning
-      - creative
-    cost_per_token: 0.0
-    
-  - name: technique-detector
-    provider: huggingface
-    parameters:
-      model_id: distilbert-base
-      model_registry: ${model_registry}
-      temperature: 0.3
-      max_tokens: 50
-      task: text-classification
-    strengths:
-      - classification
-      - short_context
-    cost_per_token: 0.0
-
-# Default model to use when no specific routing is needed
-default_model: phi-2
-
-# Lightweight model for reasoning technique detection
-lightweight_model: technique-detector
-
-# Directory for storing logs
-log_dir: ./logs
-
-# Strategy for routing queries to models
-# Options: rule_based, auto, parallel
-routing_strategy: rule_based
-
-# Additional parameters
->>>>>>> 803a2006
 parameters:
   cache_size: 100
   classification_model: technique-detector
